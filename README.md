--- conflicted
+++ resolved
@@ -35,13 +35,9 @@
 
 To create and activate a new virtual environment with `venv`, run:
 ```bash
-<<<<<<< HEAD
-pip install torch_brain
-=======
 python3 -m venv venv
 source venv/bin/activate  # On Windows, use: .venv\Scripts\activate
-pip install pytorch_brain
->>>>>>> 0e008bc3
+pip install torch_brain
 ```
 
 ## Contributing

--- conflicted
+++ resolved
@@ -218,13 +218,8 @@
                 target = torch.cat(cache["target"])
                 timestamps = torch.cat(cache["timestamps"])
 
-<<<<<<< HEAD
-                stitched_pred = stitch(timestamps, pred)
-                stitched_target = stitch(timestamps, target)
-=======
                 stitched_pred = stitch(timestamps, pred)[1]
                 stitched_target = stitch(timestamps, target)[1]
->>>>>>> 33682295
 
                 metric_fn.to(pl_module.device).update(stitched_pred, stitched_target)
             else:

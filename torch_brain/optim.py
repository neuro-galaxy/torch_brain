import math

import torch
from torch.optim.optimizer import Optimizer


class SparseLamb(Optimizer):
    r"""Implements the sparse variant of the Lamb algorithm.

    SparseLamb is a variant of the Lamb optimizer that only updates the parameters
    for which the gradient is non-zero. This is useful for models that do not always
    use all parameters during a single forward pass.

    By default, SparseLamb is equivalent to Lamb. To activate the sparse variant,
    set the `sparse` argument to `True`.

    Arguments:
        params: iterable of parameters to optimize or dicts defining
            parameter groups
        lr: learning rate (default: 1e-3)
        betas: coefficients used for computing
            running averages of gradient and its square (default: (0.9, 0.999))
        eps: term added to the denominator to improve
            numerical stability (default: 1e-8)
        weight_decay: weight decay (L2 penalty) (default: 0)
        clamp_value: clamp weight_norm in (0,clamp_value) (default: 10)
            set to a high value to avoid it (e.g 10e3)
        adam: always use trust ratio = 1, which turns this
            into Adam. Useful for comparison purposes. (default: False)
        debias: debias adam by (1 - beta**step) (default: False)
        sparse: only update the parameters that have non-zero gradients (default: False)

<<<<<<< HEAD
    Example:
        >>> from torch_brain.optim import SparseLamb
        >>> optimizer = SparseLamb(model.parameters(), lr=0.1, sparse=True)
        >>> optimizer.zero_grad()
        >>> loss_fn(model(input), target).backward()
        >>> optimizer.step()

=======
>>>>>>> bd5644ed
    __ https://arxiv.org/abs/1904.00962

    Note:
        Reference code: https://github.com/cybertronai/pytorch-lamb
    """

    def __init__(
        self,
        params,
        lr: float = 1e-3,
        betas=(0.9, 0.999),
        eps: float = 1e-6,
        weight_decay: float = 0,
        clamp_value: float = 10,
        adam: bool = False,
        debias: bool = False,
        sparse: bool = False,
    ) -> None:
        if lr <= 0.0:
            raise ValueError("Invalid learning rate: {}".format(lr))
        if eps < 0.0:
            raise ValueError("Invalid epsilon value: {}".format(eps))
        if not 0.0 <= betas[0] < 1.0:
            raise ValueError("Invalid beta parameter at index 0: {}".format(betas[0]))
        if not 0.0 <= betas[1] < 1.0:
            raise ValueError("Invalid beta parameter at index 1: {}".format(betas[1]))
        if weight_decay < 0:
            raise ValueError("Invalid weight_decay value: {}".format(weight_decay))
        if clamp_value < 0.0:
            raise ValueError("Invalid clamp value: {}".format(clamp_value))

        defaults = dict(
            lr=lr, betas=betas, eps=eps, weight_decay=weight_decay, sparse=sparse
        )
        self.clamp_value = clamp_value
        self.adam = adam
        self.debias = debias

        super(SparseLamb, self).__init__(params, defaults)

    def step(self, closure=None):
        r"""Performs a single optimization step.

        Arguments:
            closure: A closure that reevaluates the model and returns the loss.
        """
        loss = None
        if closure is not None:
            loss = closure()

        for group in self.param_groups:
            for p in group["params"]:
                if p.grad is None:
                    continue

                grad = p.grad.data

                if grad.is_sparse:
                    msg = (
                        "Lamb does not support sparse gradients, "
                        "please consider SparseAdam instead"
                    )
                    raise RuntimeError(msg)

                state = self.state[p]

                # State initialization
                if len(state) == 0:
                    state["step"] = 0
                    # Exponential moving average of gradient values
                    state["exp_avg"] = torch.zeros_like(p)
                    # Exponential moving average of squared gradient values
                    state["exp_avg_sq"] = torch.zeros_like(p)

                exp_avg, exp_avg_sq = state["exp_avg"], state["exp_avg_sq"]
                beta1, beta2 = group["betas"]

                state["step"] += 1
                is_sparse = group["sparse"]
                if is_sparse:
                    # only update the values that are non-zero
                    mask = grad.abs().sum(dim=-1) > 0.0
                    is_sparse = not mask.all()

                if is_sparse:
                    mask_idx = mask.nonzero()
                    mask_idx = mask_idx.repeat((1, p.size(1)))

                    beta1_vec = torch.full_like(p, beta1)
                    beta1_vec[~mask] = 0
                    beta2_vec = torch.full_like(p, beta2)
                    beta2_vec[~mask] = 0

                    # Decay the first and second moment running average coefficient
                    # m_t
                    exp_avg.mul_(beta1_vec).scatter_add_(
                        0, mask_idx, grad[mask].mul_(1 - beta1)
                    )
                    # v_t
                    exp_avg_sq.mul_(beta2_vec).scatter_add_(
                        0, mask_idx, grad[mask].mul_(grad[mask]).mul_(1 - beta2)
                    )
                else:
                    # Decay the first and second moment running average coefficient
                    # m_t
                    exp_avg.mul_(beta1).add_(grad, alpha=1 - beta1)
                    # v_t
                    exp_avg_sq.mul_(beta2).addcmul_(grad, grad, value=1 - beta2)

                # Paper v3 does not use debiasing.
                if self.debias:
                    raise NotImplementedError
                    bias_correction = math.sqrt(1 - beta2 ** state["step"])
                    bias_correction /= 1 - beta1 ** state["step"]
                else:
                    bias_correction = 1

                # Apply bias to lr to avoid broadcast.
                step_size = group["lr"] * bias_correction

                weight_norm = torch.norm(p.data).clamp(0, self.clamp_value)

                adam_step = exp_avg / exp_avg_sq.sqrt().add(group["eps"])
                if group["weight_decay"] != 0:
                    adam_step.add_(p.data, alpha=group["weight_decay"])

                adam_norm = torch.norm(adam_step)
                if weight_norm == 0 or adam_norm == 0:
                    trust_ratio = 1
                else:
                    trust_ratio = weight_norm / adam_norm
                state["weight_norm"] = weight_norm
                state["adam_norm"] = adam_norm
                state["trust_ratio"] = trust_ratio
                if self.adam:
                    trust_ratio = 1
                if is_sparse:
                    # alpha_vec = torch.full((p.size(0),), -step_size * trust_ratio)
                    p.data.scatter_add_(
                        0, mask_idx, adam_step[mask].mul_(-step_size * trust_ratio)
                    )
                else:
                    p.data.add_(adam_step, alpha=-step_size * trust_ratio)

        return loss<|MERGE_RESOLUTION|>--- conflicted
+++ resolved
@@ -30,16 +30,6 @@
         debias: debias adam by (1 - beta**step) (default: False)
         sparse: only update the parameters that have non-zero gradients (default: False)
 
-<<<<<<< HEAD
-    Example:
-        >>> from torch_brain.optim import SparseLamb
-        >>> optimizer = SparseLamb(model.parameters(), lr=0.1, sparse=True)
-        >>> optimizer.zero_grad()
-        >>> loss_fn(model(input), target).backward()
-        >>> optimizer.step()
-
-=======
->>>>>>> bd5644ed
     __ https://arxiv.org/abs/1904.00962
 
     Note:

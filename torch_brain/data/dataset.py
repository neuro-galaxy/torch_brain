import copy
import logging
import os
from dataclasses import dataclass
from pathlib import Path
from typing import Any, Dict, List, Optional, Tuple
<<<<<<< HEAD
import copy
import numpy as np
import omegaconf
=======
>>>>>>> 180bfd7c

import h5py
import numpy as np
import torch

from temporaldata import Data, Interval


@dataclass
class DatasetIndex:
    r"""The dataset can be indexed by specifying a recording id and a start and end time."""

    recording_id: str
    start: float
    end: float


class Dataset(torch.utils.data.Dataset):
    r"""This class abstracts a collection of lazily-loaded Data objects. Each data object
    corresponds to a full recording. It is never fully loaded into memory, but rather
    lazy-loaded on-the-fly from disk.

    The dataset can be indexed by a recording id and a start and end time using the `get`
    method, or by a DatasetIndex object. This definition is a deviation from the standard
    PyTorch Dataset definition, which generally presents the dataset directly as samples.
    In this case, the Dataset by itself does not provide you with samples, but rather the
    means to flexibly work and access complete sessions.
    Within this framework, it is the job of the sampler to provide a list of
    DatasetIndex objects that are used to slice the dataset into samples (see
    `torch_brain.data.sampler`).

    The lazy loading is done both in:
    - time: only the requested time interval is loaded, without having to load the entire
      recording into memory, and
    - attributes: attributes are not loaded until they are requested, this is useful when
      only a small subset of the attributes are actually needed.

    References to the underlying hdf5 files will be opened, and will only be closed when
    the Dataset object is destroyed.

    Args:
        root: The root directory of the dataset.
        config: The configuration file specifying the sessions to include.
        brainset: The brainset to include. This is used to specify a single brainset,
            and can only be used if config is not provided.
        session: The session to include. This is used to specify a single session, and
            can only be used if config is not provided.
        split: The split of the dataset. This is used to determine the sampling intervals
            for each session. The split is optional, and is used to load a subset of the data
            in a session based on a predefined split.
        transform: A transform to apply to the data. This transform should be a callable
            that takes a Data object and returns a Data object.
    """

    _check_for_data_leakage_flag: bool = True
    _open_files: Optional[Dict[str, h5py.File]] = None
    _data_objects: Optional[Dict[str, Data]] = None

    def __init__(
        self,
        root: str,
        *,
        config: str = None,
        recording_id: str = None,
        split: str = None,
        transform=None,
    ):
        super().__init__()
        self.root = root
        self.config = config
        self.split = split
        self.transform = transform

        if config is not None:
            assert (
                recording_id is None
            ), "Cannot specify recording_id when using config."

            if isinstance(config, omegaconf.listconfig.ListConfig):
                config = omegaconf.OmegaConf.to_container(config)
            elif Path(config).is_file():
                config = omegaconf.OmegaConf.load(config)
            else:
                raise ValueError(f"Could not open configuration file: '{config}'")

            self.recording_dict = self._look_for_files(config)

        elif recording_id is not None:
            self.recording_dict = {
                recording_id: {
                    "filename": Path(self.root) / (recording_id + ".h5"),
                    "config": {},
                }
            }
        else:
            raise ValueError("Please either specify a config file or a recording_id.")

        self._open_files = {
            recording_id: h5py.File(recording_info["filename"], "r")
            for recording_id, recording_info in self.recording_dict.items()
        }

        self._data_objects = {
            recording_id: Data.from_hdf5(f, lazy=True)
            for recording_id, f in self._open_files.items()
        }

    def _close_open_files(self):
        """Closes the open files and deletes open data objects.
        This is useful when you are done with the dataset.
        """
        if self._open_files is not None:
            for f in self._open_files.values():
                f.close()
            self._open_files = None

        self._data_objects = None

    def __del__(self):
        self._close_open_files()

    def _look_for_files(self, config: omegaconf.DictConfig) -> Dict[str, Dict]:
        recording_dict = {}

        for i, selection_list in enumerate(config):
            selection = selection_list["selection"]

            # parse selection
            if len(selection) == 0:
                raise ValueError(
                    f"Selection {i} is empty. Please at least specify a brainset."
                )

            for subselection in selection:
                if subselection.get("brainset", "") == "":
                    raise ValueError(f"Please specify a brainset to include.")

                # Get a list of all the potentially chunks in this dataset.
                brainset_dir = Path(self.root) / subselection["brainset"]
                files = list(brainset_dir.glob("*.h5"))
                session_ids = sorted([f.stem for f in files])

                if len(session_ids) == 0:
                    raise ValueError(
                        f"No files found in {brainset_dir}. This is either a problem "
                        "with the provided path or the dataset has not been downloaded "
                        "and/or processed. For supported brainsets, please refer to "
                        "https://github.com/neuro-galaxy/brainsets"
                    )

                # Perform selection. Right now, we are limiting ourselves to session,
                # and subject filters, but we could make selection more flexible in the
                # future.
                sel_session = subselection.get("session", None)
                sel_sessions = subselection.get("sessions", None)
                sel_subject = subselection.get("subject", None)
                sel_subjects = subselection.get("subjects", None)
                # exclude_sessions allows you to exclude some sessions from the selection.
                # example use: you want to train on the complete brainset, but leave out
                # a few sessions for evaluating transfer performance.
                sel_exclude_sessions = subselection.get("exclude_sessions", None)

                # if subject is used for selection, we need to load all the files and
                # extract the subjects ids
                if sel_subject is not None or sel_subjects is not None:
                    all_session_subjects = []
                    for session_id in session_ids:
                        with h5py.File(brainset_dir / (session_id + ".h5"), "r") as f:
                            session_data = Data.from_hdf5(f, lazy=True)
                            all_session_subjects.append(session_data.subject.id)

                filtered = False
                if sel_session is not None:
                    assert (
                        sel_session in session_ids
                    ), f"Session {sel_session} not found in brainset {subselection['brainset']}"
                    session_ids = [sel_session]
                    filtered = True

                if sel_sessions is not None:
                    assert (
                        not filtered
                    ), "Cannot specify session AND sessions in selection"

                    # Check that all sortsets are in the brainset.
                    for session in sel_sessions:
                        assert (
                            session in session_ids
                        ), f"Session {session} not found in brainset {subselection['brainset']}"

                    session_ids = sorted(sel_sessions)
                    filtered = True

                if sel_subject is not None:
                    assert (
                        not filtered
                    ), "Cannot specify subject AND session(s) in selection"

                    assert (
                        sel_subject in all_session_subjects
                    ), f"Could not find subject {sel_subject} in brainset {subselection['brainset']}"

                    session_ids = [
                        session
                        for i, session in enumerate(session_ids)
                        if all_session_subjects[i] == sel_subject
                    ]
                    filtered = True

                if sel_subjects is not None:
                    assert (
                        not filtered
                    ), "Cannot specify subjects AND subject/session(s) in selection"

                    # Make sure all subjects asked for are in the brainset
                    sel_subjects = set(sel_subjects)
                    assert sel_subjects.issubset(all_session_subjects), (
                        f"Could not find subject(s) {sel_subjects - all_session_subjects} "
                        f" in brainset {subselection['brainset']}"
                    )

                    session_ids = [
                        session
                        for i, session in enumerate(session_ids)
                        if all_session_subjects[i] in sel_subjects
                    ]
                    filtered = True

                # Exclude sortsets if asked.
                if sel_exclude_sessions is not None:
                    session_ids = [
                        session
                        for session in session_ids
                        if session not in sel_exclude_sessions
                    ]

                assert (
                    len(session_ids) > 0
                ), f"No sessions left after filtering for selection {subselection['brainset']}"

                # Now we get the session-level information
                config = selection_list.get("config", {})

                for session_id in session_ids:
                    recording_id = subselection["brainset"] + "/" + session_id

                    if recording_id in recording_dict:
                        raise ValueError(
                            f"Recording {recording_id} is already included in the dataset."
                            "Please verify that it is only selected once."
                        )

                    recording_dict[recording_id] = dict(
                        filename=(Path(self.root) / (recording_id + ".h5")),
                        config=config,
                    )

        return recording_dict

    def get(self, recording_id: str, start: float, end: float):
        r"""This is the main method to extract a slice from a recording. It returns a
        Data object that contains all data for recording :obj:`recording_id` between
        times :obj:`start` and :obj:`end`.

        Args:
            recording_id: The recording id of the slice. This is usually
                <brainset_id>/<session_id>
            start: The start time of the slice.
            end: The end time of the slice.
        """
        data = copy.copy(self._data_objects[recording_id])
        # TODO: add more tests to make sure that slice does not modify the original data object
        # note there should be no issues as long as the self._data_objects stay lazy
        sample = data.slice(start, end)

        sample.units.id = np.core.defchararray.add(
            f"{sample.brainset}/{sample.session}/", sample.units.id.astype(str)
        )

        if self._check_for_data_leakage_flag and self.split is not None:
            sample._check_for_data_leakage(self.split)

        sample.session = recording_id  # TODO: update to recording
        sample.config = self.recording_dict[recording_id]["config"]
        return sample

    def get_recording_data(self, recording_id: str):
        r"""Returns the data object corresponding to the recording :obj:`recording_id`.
        If the split is not :obj:`None`, the data object is sliced to the allowed sampling
        intervals for the split, to avoid any data leakage. :obj:`RegularTimeSeries`
        objects are converted to :obj:`IrregularTimeSeries` objects, since they are
        most likely no longer contiguous.

        .. warning::
            This method might load the full data object in memory, avoid multiple calls
            to this method if possible.
        """
        data = copy.copy(self._data_objects[recording_id])

        # get allowed sampling intervals
        if self.split is not None:
            sampling_intervals = self.get_sampling_intervals()[recording_id]
            data = data.select_by_interval(sampling_intervals)
            if self._check_for_data_leakage_flag:
                data._check_for_data_leakage(self.split)
        else:
            data = copy.deepcopy(data)

        data.units.id = np.core.defchararray.add(
            f"{data.brainset}/{data.session}/", data.units.id.astype(str)
        )
        return data

    def get_sampling_intervals(self):
        r"""Returns a dictionary of sampling intervals for each session.
        This represents the intervals that can be sampled from each session.

        Note that these intervals will change depending on the split. If no split is
        provided, the full domain of the data is used.
        """
        sampling_intervals_dict = {}
        for recording_id in self.recording_dict.keys():
            sampling_domain = (
                f"{self.split}_domain" if self.split is not None else "domain"
            )
            sampling_intervals = getattr(
                self._data_objects[recording_id], sampling_domain
            )
            sampling_intervals_modifier_code = self.recording_dict[recording_id][
                "config"
            ].get("sampling_intervals_modifier", None)
            if sampling_intervals_modifier_code is not None:
                local_vars = {
                    "data": copy.deepcopy(self._data_objects[recording_id]),
                    "sampling_intervals": sampling_intervals,
                    "split": self.split,
                }
                try:
                    exec(sampling_intervals_modifier_code, {}, local_vars)
                except NameError as e:
                    error_message = (
                        f"{e}. Variables that are passed to the sampling_intervals_modifier "
                        f"are: {list(local_vars.keys())}"
                    )
                    raise NameError(error_message) from e
                except Exception as e:
                    error_message = (
                        f"Error while executing sampling_intervals_modifier defined in "
                        f"the config file for session {recording_id}: {e}"
                    )
                    raise type(e)(error_message) from e

                sampling_intervals = local_vars.get("sampling_intervals")
            sampling_intervals_dict[recording_id] = sampling_intervals
        return sampling_intervals_dict

    def get_recording_config_dict(self):
        r"""Returns configs for each session in the dataset as a dictionary."""
        ans = {}
        for recording_id in self.recording_dict.keys():
            ans[recording_id] = self.recording_dict[recording_id]["config"]
        return ans

    def get_session_ids(self):
        r"""Returns the session ids of the dataset."""
        return sorted(list(self.recording_dict.keys()))

    # def get_unit_ids(self):
    #     r"""Returns the unit ids of the dataset."""
    #     unit_ids = []
    #     for recording_id in self._data_objects.keys():
    #         data = copy.copy(self._data_objects[recording_id])

    #         supported_formats = ["brainset/session/unit", "brainset/device/unit"]
    #         unit_ids_format = self.recording_dict[recording_id]["config"].get(
    #             "unit_ids_format", "brainset/session/unit"
    #         )
    #         if unit_ids_format == "brainset/session/unit":
    #             unit_ids.extend(
    #                 [
    #                     f"{data.brainset.id}/{data.session.id}/{unit_id}"
    #                     for unit_id in data.units.id
    #                 ]
    #             )
    #         elif unit_ids_format == "brainset/device/unit":
    #             unit_ids.extend(
    #                 [
    #                     f"{data.brainset.id}/{data.device.id}/{unit_id}"
    #                     for unit_id in data.units.id
    #                 ]
    #             )
    #         else:
    #             raise ValueError(
    #                 f"unit_ids_format {unit_ids_format} is not supported. Supported formats are: {supported_formats}"
    #             )

    #     unit_ids = sorted(list(set(unit_ids)))
    #     return unit_ids

    def get_unit_ids(self):
        r"""Returns all unit ids in the dataset."""
        unit_ids_list = []
        for recording_id in self.recording_dict.keys():
            data = self._data_objects[recording_id]
            unit_ids = data.units.id
            unit_ids = np.core.defchararray.add(
                f"{data.brainset}/{data.session}/",
                unit_ids.astype(str),
            )
            unit_ids_list.extend(unit_ids)
        return unit_ids_list

<<<<<<< HEAD
=======
    def get_session_ids(self):
        r"""Returns all session ids in the dataset."""
        return list(self.session_dict.keys())

    def get_subject_ids(self):
        r"""Returns all subject ids in the dataset."""
        subject_ids = []
        for session_id in self.session_dict.keys():
            data = self._data_objects[session_id]
            subject_ids.append(f"{data.brainset.id}/{data.subject.id}")
        return sorted(list(set(subject_ids)))

>>>>>>> 180bfd7c
    def disable_data_leakage_check(self):
        r"""Disables the data leakage check.

        .. warning::
            Only do this you are absolutely sure that there is no leakage between the
            current split and other splits (eg. the test split).
        """
        self._check_for_data_leakage_flag = False
        logging.warn(
            f"Data leakage check is disabled. Please be absolutely sure that there is "
            f"no leakage between {self.split} and other splits."
        )

    def __getitem__(self, index: DatasetIndex):
        sample = self.get(index.recording_id, index.start, index.end)

        # apply transform
        if self.transform is not None:
            sample = self.transform(sample)

        return sample

    def __len__(self):
        raise NotImplementedError("Length of dataset is not defined")

    def __iter__(self):
        raise NotImplementedError("Iteration over dataset is not defined")

    def __repr__(self):
        return f"Dataset(root={self.root}, config={self.config}, split={self.split})"<|MERGE_RESOLUTION|>--- conflicted
+++ resolved
@@ -4,12 +4,10 @@
 from dataclasses import dataclass
 from pathlib import Path
 from typing import Any, Dict, List, Optional, Tuple
-<<<<<<< HEAD
 import copy
 import numpy as np
 import omegaconf
-=======
->>>>>>> 180bfd7c
+
 
 import h5py
 import numpy as np
@@ -422,12 +420,6 @@
             unit_ids_list.extend(unit_ids)
         return unit_ids_list
 
-<<<<<<< HEAD
-=======
-    def get_session_ids(self):
-        r"""Returns all session ids in the dataset."""
-        return list(self.session_dict.keys())
-
     def get_subject_ids(self):
         r"""Returns all subject ids in the dataset."""
         subject_ids = []
@@ -436,7 +428,6 @@
             subject_ids.append(f"{data.brainset.id}/{data.subject.id}")
         return sorted(list(set(subject_ids)))
 
->>>>>>> 180bfd7c
     def disable_data_leakage_check(self):
         r"""Disables the data leakage check.
 

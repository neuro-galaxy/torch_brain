--- conflicted
+++ resolved
@@ -1,10 +1,6 @@
 from typing import Callable, Dict, Iterable, List, Optional, Tuple, Union
 import logging
-<<<<<<< HEAD
 from tqdm import tqdm
-=======
-
->>>>>>> 195729a2
 from pathlib import Path
 import numpy as np
 import torch
@@ -375,7 +371,6 @@
                 f"({latent_step}). This is a simple warning, and this behavior is allowed."
             )
 
-<<<<<<< HEAD
     def set_datasets(self, brainset_path: str, dataset_config: str | Path | list[dict]):
         super().set_datasets(brainset_path, dataset_config)
 
@@ -408,8 +403,6 @@
             drop_short=False,
         )
 
-=======
->>>>>>> 195729a2
     @classmethod
     def load_pretrained(
         cls,
@@ -465,7 +458,7 @@
 
         return model
 
-<<<<<<< HEAD
+
     def reinitialize_vocabs(self):
         """Reinitialize the vocabs for the new units and sessions"""
         self.unit_emb.extend_vocab(self.train_dataset.get_unit_ids())
@@ -616,8 +609,6 @@
 
         return r2_log, loss_log, train_outputs
 
-=======
->>>>>>> 195729a2
 
 def poyo_mp(readout_spec: ModalitySpec, ckpt_path=None):
     if ckpt_path is not None:

--- conflicted
+++ resolved
@@ -36,12 +36,9 @@
     "black==24.2.0",
     "pre-commit>=3.5.0",
     "flake8",
-<<<<<<< HEAD
     "boto3",
     "tqdm",
-=======
     "pytest-cov",
->>>>>>> 5dc0ba03
 ]
 
 [project.urls]

[build-system]
requires = ["setuptools>=60.2.0"]
build-backend = "setuptools.build_meta"

[project]
name = "pytorch_brain"
version = "0.1.0"
description = "A package for deep learning models for neuroscience"
readme = "README.md"
authors = [
    { name = "Mehdi Azabou", email = "mehdiazabou@gmail.com" },
    { name = "Vinam Arora", email = "vinam@gatech.edu" },
]
license = { text = "Apache-2.0" }
classifiers = [
    "Programming Language :: Python :: 3",
    "License :: OSI Approved :: Apache Software License",
    "Operating System :: OS Independent",
]
requires-python = ">=3.10"
dependencies = [
    "temporaldata>=0.1.3",
    "numpy",
    "torch~=2.0",
    "einops~=0.6.0",
    "hydra-core~=1.3.2",
    "torchtyping~=0.1",
    "torchmetrics>=1.6.0",
    "pydantic~=2.0",
    "rich",
]

[project.optional-dependencies]
<<<<<<< HEAD
dev = [
    "pytest",
    "black==24.2.0",
    "pre-commit>=3.5.0",
    "flake8",
    "pytest-cov",
]
=======
dev = ["pytest<9", "black==24.2.0", "pre-commit>=3.5.0", "flake8"]
>>>>>>> 2797f9f1

[project.urls]
Homepage = "https://github.com/neuro-galaxy/torch_brain"
Issues = "https://github.com/neuro-galaxy/torch_brain/issues"
Documentation = "https://torch-brain.readthedocs.io/en/latest/"

[tool.setuptools]
packages = [
    "torch_brain",
    "torch_brain.data",
    "torch_brain.nn",
    "torch_brain.models",
    "torch_brain.utils",
    "torch_brain.transforms",
]<|MERGE_RESOLUTION|>--- conflicted
+++ resolved
@@ -31,17 +31,13 @@
 ]
 
 [project.optional-dependencies]
-<<<<<<< HEAD
 dev = [
-    "pytest",
+    "pytest<9",
     "black==24.2.0",
     "pre-commit>=3.5.0",
     "flake8",
     "pytest-cov",
 ]
-=======
-dev = ["pytest<9", "black==24.2.0", "pre-commit>=3.5.0", "flake8"]
->>>>>>> 2797f9f1
 
 [project.urls]
 Homepage = "https://github.com/neuro-galaxy/torch_brain"

--- conflicted
+++ resolved
@@ -12,8 +12,4 @@
     peak: 4
 
 wandb:
-<<<<<<< HEAD
-  run_name: falcon_m2_rnn
-=======
-  run_name: test
->>>>>>> 5481a721
+  run_name: falcon_m2_rnn
--- conflicted
+++ resolved
@@ -258,7 +258,7 @@
                 for metric_config in readout_config["metrics"]:
                     metric = hydra.utils.instantiate(metric_config["metric"])
                     metrics[recording_id][readout_id][str(metric)] = metric
-        
+
         return metrics
 
     def train_dataloader(self):
@@ -313,38 +313,7 @@
 
         return val_loader
 
-<<<<<<< HEAD
 @hydra.main(version_base="1.3", config_path="./configs", config_name="train_falcon_m2_rnn.yaml")
-=======
-    def test_dataloader(self):
-        batch_size = self.cfg.eval_batch_size or self.cfg.batch_size
-
-        test_sampler = DistributedStitchingFixedWindowSampler(
-            sampling_intervals=self.test_dataset.get_sampling_intervals(),
-            window_length=self.sequence_length,
-            step=self.sequence_length / 2,
-            batch_size=batch_size,
-            num_replicas=self.trainer.world_size,
-            rank=self.trainer.global_rank,
-        )
-
-        test_loader = DataLoader(
-            self.test_dataset,
-            sampler=test_sampler,
-            shuffle=False,
-            batch_size=batch_size,
-            collate_fn=collate,
-            num_workers=0,
-        )
-
-        self.log.info(f"Testing on {len(test_sampler)} samples")
-        self.test_sequence_index = test_sampler.sequence_index
-
-        return test_loader
-
-
-@hydra.main(version_base="1.3", config_path="./configs", config_name="train.yaml")
->>>>>>> 5481a721
 def main(cfg: DictConfig):
     logger.info("POYO+!")
     # fix random seed, skipped if cfg.seed is None

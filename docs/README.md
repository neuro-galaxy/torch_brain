--- conflicted
+++ resolved
@@ -3,11 +3,7 @@
 
 Install requirements:
 ```bash
-<<<<<<< HEAD
-pip install furo sphinx myst-parser sphinx-autodoc-typehints sphinx-inline-tabs sphinx-rtd-theme sphinx-tabs bokeh==3.4.3
-=======
 pip install -r requirements.txt
->>>>>>> 67531213
 ```
 
 To build the documentation, run the following from current directory:

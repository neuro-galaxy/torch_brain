--- conflicted
+++ resolved
@@ -19,11 +19,8 @@
     "sphinx_autodoc_typehints",
     "sphinx_inline_tabs",
     "sphinx.ext.mathjax",
-<<<<<<< HEAD
     "bokeh.sphinxext.bokeh_plot",
-=======
     "sphinx_copybutton",
->>>>>>> 67531213
 ]
 
 html_theme = "furo"
@@ -50,11 +47,8 @@
 
 pygments_style = "default"
 
-<<<<<<< HEAD
 bokeh_plot_pyfile_include_dirs = [
     "concepts/examples",
 ]
-=======
 html_copy_source = False
-html_show_sourcelink = True
->>>>>>> 67531213
+html_show_sourcelink = True